--- conflicted
+++ resolved
@@ -1491,19 +1491,6 @@
   num_arts = len(articles)
 
   if correct:
-<<<<<<< HEAD
-    global correct_toponyms_disambiguated
-    correct_toponyms_disambiguated += 1
-  global total_toponyms_disambiguated
-  total_toponyms_disambiguated += 1
-  if debug > 0 and bestloc:
-    if type(bestloc) is Locality:
-      uniprint("Best match = %s, score = %s, coordinates %s, dist %s, correct %s"
-               % (bestloc.match, bestscore, bestloc.coord, dist, correct))
-    else:
-      uniprint("Best match = %s, score = %s, correct %s" %
-               (bestloc.match, bestscore, correct))
-=======
     reason = None
   else:
     if num_arts == 0:
@@ -1538,7 +1525,6 @@
   if debug > 0 and bestart:
     uniprint("Best article = %s, score = %s, dist = %s, correct %s"
              % (bestart, bestscore, bestart.distance_to_coord(coord), correct))
->>>>>>> 6b21c87c
 
 def get_adjusted_incoming_links(art):
   thislinks = art.incoming_links
@@ -1558,12 +1544,7 @@
 # "link baseline", i.e. use the location with the highest number of
 # incoming links.
 def disambiguate_link_baseline(fname):
-<<<<<<< HEAD
-  def compute_score(geogword, loc):
-    art = loc.match
-=======
   def compute_score(geogword, art):
->>>>>>> 6b21c87c
     return get_adjusted_incoming_links(art)
 
   disambiguate_eval_file(fname, compute_score, compute_context=False)
@@ -1571,14 +1552,8 @@
 # Given a TR-CONLL file, find each toponym explicitly mentioned as such
 # and disambiguate it (find the correct geographic location) using
 # Naive Bayes.
-<<<<<<< HEAD
-def disambiguate_naive_bayes(fname):
-  def compute_score(geogword, loc):
-    art = loc.match
-=======
 def disambiguate_naive_bayes(fname, opts):
   def compute_score(geogword, art):
->>>>>>> 6b21c87c
     thislinks = get_adjusted_incoming_links(art)
 
     if opts.naive_bayes_type == 'article':
