--- conflicted
+++ resolved
@@ -225,17 +225,11 @@
 #   num_arts: Total number of articles included.
 #   incoming_links: Total number of incoming links, or None if unknown.
 
-<<<<<<< HEAD
-class NBDist(WordDist):
+class RegionDist(WordDist):
   __slots__ = WordDist.__slots__ + ['articles', 'num_arts', 'incoming_links']
-=======
-class RegionDist(WordDist):
-  __slots__ = WordDist.myslots + \
-      ['articles', 'num_arts', 'incoming_links']
->>>>>>> cb457c66
 
   def __init__(self):
-    super(NBDist, self).__init__()
+    super(RegionDist, self).__init__()
     self.articles = []
     self.num_arts = 0
     self.incoming_links = 0
@@ -282,14 +276,8 @@
     self.finish_word_distribution()
 
     if debug > 1:
-<<<<<<< HEAD
-      errprint("""For Naive Bayes dist, num articles = %s, total tokens = %s,
+      errprint("""For region dist, num articles = %s, total tokens = %s,
     unseen_mass = %s, incoming links = %s, overall unseen mass = %s""" %
-=======
-      errprint("""For region dist, num articles = %s, total tokens = %s,
-    unseen_mass = %s, types seen once = %s, incoming links = %s,
-    overall unseen mass = %s""" %
->>>>>>> cb457c66
                (self.num_arts, self.total_tokens, self.unseen_mass,
                 self.incoming_links, self.overall_unseen_mass))
 
@@ -691,24 +679,14 @@
 #   location: Corresponding location for this article.
 #   stat_region: StatRegion object corresponding to this article.
 
-<<<<<<< HEAD
 class NBArticle(Article):
-  __slots__ = Article.__slots__ + ['dist', 'location', 'nbregion']
-=======
-class NBArticle(Article, WordDist):
-  __slots__ = Article.__slots__ + WordDist.myslots + [
-    'location', 'stat_region']
->>>>>>> cb457c66
+  __slots__ = Article.__slots__ + ['dist', 'location', 'stat_region']
 
   def __init__(self, **args):
     super(NBArticle, self).__init__(**args)
     self.location = None
-<<<<<<< HEAD
-    self.nbregion = None
+    self.stat_region = None
     self.dist = None
-=======
-    self.stat_region = None
->>>>>>> cb457c66
 
   def distance_to_coord(self, coord):
     return spheredist(self.coord, coord)
@@ -1542,16 +1520,10 @@
         warning("Can't evaluate article %s without distribution" % article)
       Results.record_geotag_document_other_stat('Skipped articles')
       return False
-<<<<<<< HEAD
     assert article.dist.finished
-    truelat, truelong = coord_to_nbregion_indices(article.coord)
-    true_nbreg = NBRegion.find_region_for_coord(article.coord)
-    naitr = true_nbreg.nbdist.num_arts
-=======
     truelat, truelong = coord_to_stat_region_indices(article.coord)
     true_statreg = StatRegion.find_region_for_coord(article.coord)
     naitr = true_statreg.regdist.num_arts
->>>>>>> cb457c66
     if debug > 0:
       errprint("Evaluating article %s with %s articles in true region" %
                (article, naitr))
@@ -1561,15 +1533,9 @@
         (latind, longind) = inds
         coord = region_indices_to_coord(latind, longind)
         errprint("Nonempty region at indices %s,%s = coord %s, num_articles = %s"
-<<<<<<< HEAD
-                 % (latind, longind, coord, nbregion.nbdist.num_arts))
-      kldiv = article.dist.fast_kl_divergence(nbregion.nbdist,
+                 % (latind, longind, coord, stat_region.regdist.num_arts))
+      kldiv = article.dist.fast_kl_divergence(stat_region.regdist,
                   Opts.strategy == 'partial-kl-divergence')
-=======
-                 % (latind, longind, coord, stat_region.regdist.num_arts))
-      kldiv = article.fast_kl_divergence(stat_region.regdist,
-                                    Opts.strategy == 'partial-kl-divergence')
->>>>>>> cb457c66
       #errprint("For region %s, KL divergence = %s" % (inds, kldiv))
       article_pq.add_task(kldiv, inds)
     rank = 1
