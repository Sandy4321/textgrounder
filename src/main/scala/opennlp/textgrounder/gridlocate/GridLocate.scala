--- conflicted
+++ resolved
@@ -461,218 +461,6 @@
   //                                  Main code                              //
   /////////////////////////////////////////////////////////////////////////////
 
-<<<<<<< HEAD
-/**
- * General class retrieving command-line arguments or storing programmatic
- * configuration parameters for a Cell-grid-based application.
- *
- * @param parser If specified, should be a parser for retrieving the
- *   value of command-line arguments from the command line.  Provided
- *   that the parser has been created and initialized by creating a
- *   previous instance of this same class with the same parser (a
- *   "shadow field" class), the variables below will be initialized with
- *   the values given by the user on the command line.  Otherwise, they
- *   will be initialized with the default values for the parameters.
- *   Because they are vars, they can be freely set to other values.
- *
- */
-class GridLocateParameters(parser: ArgParser = null) extends
-    ArgParserParameters(parser) {
-  protected val ap =
-    if (parser == null) new ArgParser("unknown") else parser
-
-  //// Input files
-  var stopwords_file =
-    ap.option[String]("stopwords-file",
-      metavar = "FILE",
-      help = """File containing list of stopwords.  If not specified,
-a default list of English stopwords (stored in the TextGrounder distribution)
-is used.""")
-
-  var input_corpus =
-    ap.multiOption[String]("i", "input-corpus",
-      metavar = "DIR",
-      help = """Directory containing an input corpus.  Documents in the
-corpus can be Wikipedia articles, individual tweets in Twitter, the set of all
-tweets for a given user, etc.  The corpus generally contains one or more
-"views" on the raw data comprising the corpus, with different views
-corresponding to differing ways of representing the original text of the
-documents -- as raw, word-split text; as unigram word counts; as bigram word
-counts; etc.  Each such view has a schema file and one or more document files.
-The latter contains all the data for describing each document, including
-title, split (training, dev or test) and other metadata, as well as the text
-or word counts that are used to create the textual distribution of the
-document.  The document files are laid out in a very simple database format,
-consisting of one document per line, where each line is composed of a fixed
-number of fields, separated by TAB characters. (E.g. one field would list
-the title, another the split, another all the word counts, etc.) A separate
-schema file lists the name of each expected field.  Some of these names
-(e.g. "title", "split", "text", "coord") have pre-defined meanings, but
-arbitrary names are allowed, so that additional corpus-specific information
-can be provided (e.g. retweet info for tweets that were retweeted from some
-other tweet, redirect info when a Wikipedia article is a redirect to another
-article, etc.).
-
-Multiple such files can be given by specifying the option multiple
-times.""")
-  var eval_file =
-    ap.multiOption[String]("e", "eval-file",
-      metavar = "FILE",
-      help = """File or directory containing files to evaluate on.
-Multiple such files/directories can be given by specifying the option multiple
-times.  If a directory is given, all files in the directory will be
-considered (but if an error occurs upon parsing a file, it will be ignored).
-Each file is read in and then disambiguation is performed.  Not used during
-document geolocation when --eval-format=internal (the default).""")
-
-  var num_nearest_neighbors =
-    ap.option[Int]("num-nearest-neighbors", "knn", default=4,
-      help = """Number of nearest neighbors (k in kNN); default is %default.""")
-
-  //// Options indicating which documents to train on or evaluate
-  var eval_set =
-    ap.option[String]("eval-set", "es", metavar = "SET",
-      default = "dev",
-      choices = Seq("dev", "test"),
-      aliases = Map("dev" -> Seq("devel")),
-      help = """Set to use for evaluation during document geolocation when
-when --eval-format=internal ('dev' or 'devel' for the development set,
-'test' for the test set).  Default '%default'.""")
-  var num_training_docs =
-    ap.option[Int]("num-training-docs", "ntrain", metavar = "NUM",
-      default = 0,
-      help = """Maximum number of training documents to use.
-0 means no limit.  Default 0, i.e. no limit.""")
-  var num_test_docs =
-    ap.option[Int]("num-test-docs", "ntest", metavar = "NUM",
-      default = 0,
-      help = """Maximum number of test (evaluation) documents to process.
-0 means no limit.  Default 0, i.e. no limit.""")
-  var skip_initial_test_docs =
-    ap.option[Int]("skip-initial-test-docs", "skip-initial", metavar = "NUM",
-      default = 0,
-      help = """Skip this many test docs at beginning.  Default 0, i.e.
-don't skip any documents.""")
-  var every_nth_test_doc =
-    ap.option[Int]("every-nth-test-doc", "every-nth", metavar = "NUM",
-      default = 1,
-      help = """Only process every Nth test doc.  Default 1, i.e.
-process all.""")
-  //  def skip_every_n_test_docs =
-  //    ap.option[Int]("skip-every-n-test-docs", "skip-n", default = 0,
-  //      help = """Skip this many after each one processed.  Default 0.""")
-
-  //// Options used when creating word distributions
-  var word_dist =
-    ap.option[String]("word-dist", "wd",
-      default = "pseudo-good-turing-unigram",
-      choices = Seq("pseudo-good-turing-unigram", "pseudo-good-turing-bigram", "dirichlet"),
-      help = """Type of word distribution to use.  Possibilities are
-'pseudo-good-turing-unigram' (a simplified version of Good-Turing over a unigram
-distribution) 'pseudo-good-turing-bigram' (a non-smoothed bigram distribution),
-and 'dirichlet' (dirchlet smoothing over a unigram distribution)
-Default '%default'.""")
-  var preserve_case_words =
-    ap.flag("preserve-case-words", "pcw",
-      help = """Don't fold the case of words used to compute and
-match against document distributions.  Note that in toponym resolution,
-this applies only to words in documents (currently used only in Naive Bayes
-matching), not to toponyms, which are always matched case-insensitively.""")
-  var include_stopwords_in_document_dists =
-    ap.flag("include-stopwords-in-document-dists",
-      help = """Include stopwords when computing word distributions.""")
-  var minimum_word_count =
-    ap.option[Int]("minimum-word-count", "mwc", metavar = "NUM",
-      default = 1,
-      help = """Minimum count of words to consider in word
-distributions.  Words whose count is less than this value are ignored.""")
-
-  //// Options used when doing Naive Bayes geolocation
-  var naive_bayes_weighting =
-    ap.option[String]("naive-bayes-weighting", "nbw", metavar = "STRATEGY",
-      default = "equal",
-      choices = Seq("equal", "equal-words", "distance-weighted"),
-      help = """Strategy for weighting the different probabilities
-that go into Naive Bayes.  If 'equal', do pure Naive Bayes, weighting the
-prior probability (baseline) and all word probabilities the same.  If
-'equal-words', weight all the words the same but collectively weight all words
-against the baseline, giving the baseline weight according to --baseline-weight
-and assigning the remainder to the words.  If 'distance-weighted', similar to
-'equal-words' but don't weight each word the same as each other word; instead,
-weight the words according to distance from the toponym.""")
-  var naive_bayes_baseline_weight =
-    ap.option[Double]("naive-bayes-baseline-weight", "nbbw",
-      metavar = "WEIGHT",
-      default = 0.5,
-      help = """Relative weight to assign to the baseline (prior
-probability) when doing weighted Naive Bayes.  Default %default.""")
-
-  //// Options used when doing ACP geolocation
-  var lru_cache_size =
-    ap.option[Int]("lru-cache-size", "lru", metavar = "SIZE",
-      default = 400,
-      help = """Number of entries in the LRU cache.  Default %default.
-Used only when --strategy=average-cell-probability.""")
-
-  //// Debugging/output options
-  var max_time_per_stage =
-    ap.option[Double]("max-time-per-stage", "mts", metavar = "SECONDS",
-      default = 0.0,
-      help = """Maximum time per stage in seconds.  If 0, no limit.
-Used for testing purposes.  Default 0, i.e. no limit.""")
-  var no_individual_results =
-    ap.flag("no-individual-results", "no-results",
-      help = """Don't show individual results for each test document.""")
-  var results_by_range =
-    ap.flag("results-by-range",
-      help = """Show results by range (of error distances and number of
-documents in true cell).  Not on by default as counters are used for this,
-and setting so many counters breaks some Hadoop installations.""")
-  var oracle_results =
-    ap.flag("oracle-results",
-      help = """Only compute oracle results (much faster).""")
-  var debug =
-    ap.option[String]("d", "debug", metavar = "FLAGS",
-      help = """Output debug info of the given types.  Multiple debug
-parameters can be specified, indicating different types of info to output.
-Separate parameters by spaces, colons or semicolons.  Params can be boolean,
-if given alone, or valueful, if given as PARAM=VALUE.  Certain params are
-list-valued; multiple values are specified by including the parameter
-multiple times, or by separating values by a comma.
-
-The best way to figure out the possible parameters is by reading the
-source code. (Look for references to debug("foo") for boolean params,
-debugval("foo") for valueful params, or debuglist("foo") for list-valued
-params.) Some known debug flags:
-
-gridrank: For the given test document number (starting at 1), output
-a grid of the predicted rank for cells around the true cell.
-Multiple documents can have the rank output, e.g. --debug 'gridrank=45,58'
-(This will output info for documents 45 and 58.) This output can be
-postprocessed to generate nice graphs; this is used e.g. in Wing's thesis.
-
-gridranksize: Size of the grid, in numbers of documents on a side.
-This is a single number, and the grid will be a square centered on the
-true cell. (Default currently 11.)
-
-kldiv: Print out words contributing most to KL divergence.
-
-wordcountdocs: Regenerate document file, filtering out documents not
-seen in any counts file.
-
-some, lots, tons: General info of various sorts. (Document me.)
-
-cell: Print out info on each cell of the Earth as it's generated.  Also
-triggers some additional info during toponym resolution. (Document me.)
-
-commontop: Extra info for debugging
- --baseline-strategy=link-most-common-toponym.
-
-pcl-travel: Extra info for debugging --eval-format=pcl-travel.
-""")
-
-}
-=======
   /**
    * General class retrieving command-line arguments or storing programmatic
    * configuration parameters for a Cell-grid-based application.
@@ -737,7 +525,7 @@
   document geolocation when --eval-format=internal (the default).""")
 
     var num_nearest_neighbors =
-      ap.option[Int]("num-nearest-neighbors", "knn", default=10,
+      ap.option[Int]("num-nearest-neighbors", "knn", default = 4,
         help = """Number of nearest neighbors (k in kNN); default is %default.""")
 
     //// Options indicating which documents to train on or evaluate
@@ -925,7 +713,6 @@
 
   pcl-travel: Extra info for debugging --eval-format=pcl-travel.
   """)
->>>>>>> 2465f304
 
   }
 
