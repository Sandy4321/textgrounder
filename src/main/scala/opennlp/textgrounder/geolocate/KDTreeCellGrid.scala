--- conflicted
+++ resolved
@@ -30,11 +30,7 @@
     }
 }
 
-<<<<<<< HEAD
-class KDTreeCellGrid(table: GeoArticleTable) extends CellGrid(table) {
-=======
-class KdTreeCellGrid extends CellGrid {
->>>>>>> 8059903e
+class KdTreeCellGrid(table: GeoArticleTable) extends CellGrid(table) {
   /**
    * Total number of cells in the grid.
    */
@@ -85,12 +81,8 @@
 
 object KdTreeTest {
   def main(args:Array[String]) {
-<<<<<<< HEAD
     val table = new GeoArticleTable
-    val grid = new KDTreeCellGrid(table)
-=======
-    val grid = new KdTreeCellGrid
->>>>>>> 8059903e
+    val grid = new KdTreeCellGrid(table)
 
     val emptyParams = Map[String, String]()
 
