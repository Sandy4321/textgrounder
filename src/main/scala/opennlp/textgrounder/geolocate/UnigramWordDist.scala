///////////////////////////////////////////////////////////////////////////////
//  Copyright (C) 2010, 2011 Ben Wing, The University of Texas at Austin
//
//  Licensed under the Apache License, Version 2.0 (the "License");
//  you may not use this file except in compliance with the License.
//  You may obtain a copy of the License at
//
//      http://www.apache.org/licenses/LICENSE-2.0
//
//  Unless required by applicable law or agreed to in writing, software
//  distributed under the License is distributed on an "AS IS" BASIS,
//  WITHOUT WARRANTIES OR CONDITIONS OF ANY KIND, either express or implied.
//  See the License for the specific language governing permissions and
//  limitations under the License.
///////////////////////////////////////////////////////////////////////////////

////////
//////// UnigramWordDist.scala
////////
//////// Copyright (c) 2010, 2011 Ben Wing.
////////

package opennlp.textgrounder.geolocate

import math._
import collection.mutable
import util.control.Breaks._

import java.io._

import opennlp.textgrounder.util.collectionutil.DynamicArray
import opennlp.textgrounder.util.ioutil.{FileHandler, FileFormatException}
import opennlp.textgrounder.util.printutil.{errprint, warning}

import GridLocateDriver.Debug._
import WordDist.memoizer._
import GenericTypes._

/**
 * Unigram word distribution with a table listing counts for each word,
 * initialized from the given key/value pairs.
 *
 * @param key Array holding keys, possibly over-sized, so that the internal
 *   arrays from DynamicArray objects can be used
 * @param values Array holding values corresponding to each key, possibly
 *   oversize
 * @param num_words Number of actual key/value pairs to be stored 
 *   statistics.
 */

abstract class UnigramWordDist extends WordDist with FastSlowKLDivergence {
  /**
   * A map (or possibly a "sorted list" of tuples, to save memory?) of
   * (word, count) items, specifying the counts of all words seen
   * at least once.  These are given as double because in some cases
   * they may store "partial" counts (in particular, when the K-d tree
   * code does interpolation on cells).  FIXME: This seems ugly, perhaps
   * there is a better way?
   */
  val counts = create_word_double_map()
  var num_word_tokens = 0.0

  /** SCALABUG:
      Heap analysis revealed that Scala has holding the keys and values
      (but not `num_words`) as local variables when they were constructors;
      doesn't seem a good idea.  By redoing it this way, we avoid the
      problem. */
  def this(keys: Array[String], values: Array[Int], num_words: Int) {
    this()
    for (i <- 0 until num_words)
      counts(memoize_string(keys(i))) = values(i)
    num_word_tokens = counts.values.sum
  }
  
  def num_word_types = counts.size

  def innerToString: String

  override def toString = {
    val finished_str =
      if (!finished) ", unfinished" else ""
    val num_words_to_print = 15
    val need_dots = counts.size > num_words_to_print
    val items =
      for ((word, count) <- counts.toSeq.sortWith(_._2 > _._2).view(0, num_words_to_print))
      yield "%s=%s" format (unmemoize_string(word), count) 
    val words = (items mkString " ") + (if (need_dots) " ..." else "")
<<<<<<< HEAD
    "UnigramWordDist(%d types, %s tokens%s%s, %s)" format (
=======
    "UnigramWordDist(%d types, %f tokens%s%s, %s)" format (
>>>>>>> 11a45e42
        num_word_types, num_word_tokens, innerToString, finished_str, words)
  }

  protected def imp_add_document(words: Traversable[String],
      ignore_case: Boolean, stopwords: Set[String]) {
    for (word <- words;
         wlower = if (ignore_case) word.toLowerCase() else word;
         if !stopwords(wlower)) {
      counts(memoize_string(wlower)) += 1
      num_word_tokens += 1
    }
  }

  protected def imp_add_word_distribution(xworddist: WordDist) {
    val worddist = xworddist.asInstanceOf[UnigramWordDist]
    for ((word, count) <- worddist.counts)
      counts(word) += count
    num_word_tokens += worddist.num_word_tokens
  }

  protected def imp_finish_before_global(minimum_word_count: Int) {
    // make sure counts not null (eg document in coords file but not counts file)
    if (counts == null) return

    // If 'minimum_word_count' was given, then eliminate words whose count
    // is too small.
    if (minimum_word_count > 1) {
      for ((word, count) <- counts if count < minimum_word_count) {
        num_word_tokens -= count
        counts -= word
      }
    }
  }

  /**
   * This is a basic unigram implementation of the computation of the
   * KL-divergence between this distribution and another distribution,
   * including possible debug information.
   * 
   * Computing the KL divergence is a bit tricky, especially in the
   * presence of smoothing, which assigns probabilities even to words not
   * seen in either distribution.  We have to take into account:
   * 
   * 1. Words in this distribution (may or may not be in the other).
   * 2. Words in the other distribution that are not in this one.
   * 3. Words in neither distribution but seen globally.
   * 4. Words never seen at all.
   * 
   * The computation of steps 3 and 4 depends heavily on the particular
   * smoothing algorithm; in the absence of smoothing, these steps
   * contribute nothing to the overall KL-divergence.
   *
   */
  def slow_kl_divergence_debug(xother: WordDist, partial: Boolean = false,
      return_contributing_words: Boolean = false) = {
    val other = xother.asInstanceOf[UnigramWordDist]
    var kldiv = 0.0
    val contribs =
      if (return_contributing_words) mutable.Map[Word, Double]() else null
    // 1.
    for (word <- counts.keys) {
      val p = lookup_word(word)
      val q = other.lookup_word(word)
      if (p <= 0.0 || q <= 0.0)
        errprint("Warning: problematic values: p=%s, q=%s, word=%s", p, q, word)
      else {
        kldiv += p*(log(p) - log(q))
        if (return_contributing_words)
          contribs(word) = p*(log(p) - log(q))
      }
    }

    if (partial)
      (kldiv, contribs)
    else {
      // Step 2.
      for (word <- other.counts.keys if !(counts contains word)) {
        val p = lookup_word(word)
        val q = other.lookup_word(word)
        kldiv += p*(log(p) - log(q))
        if (return_contributing_words)
          contribs(word) = p*(log(p) - log(q))
      }

      val retval = kldiv + kl_divergence_34(other)
      (retval, contribs)
    }
  }

  /**
   * Steps 3 and 4 of KL-divergence computation.
   * @see #slow_kl_divergence_debug
   */
  def kl_divergence_34(other: UnigramWordDist): Double
  
  def get_nbayes_logprob(xworddist: WordDist) = {
    val worddist = xworddist.asInstanceOf[UnigramWordDist]
    var logprob = 0.0
    for ((word, count) <- worddist.counts) {
      val value = lookup_word(word)
      if (value <= 0) {
        // FIXME: Need to figure out why this happens (perhaps the word was
        // never seen anywhere in the training data? But I thought we have
        // a case to handle that) and what to do instead.
        errprint("Warning! For word %s, prob %s out of range", word, value)
      } else
        logprob += log(value)
    }
    // FIXME: Also use baseline (prior probability)
    logprob
  }

  def find_most_common_word(pred: String => Boolean) = {
    val filtered =
      (for ((word, count) <- counts if pred(unmemoize_string(word)))
        yield (word, count)).toSeq
    if (filtered.length == 0) None
    else {
      val (maxword, maxcount) = filtered maxBy (_._2)
      Some(maxword)
    }
  }
}

/** FIXME: This stuff should be functions on the WordDist itself, not
    on the factory. */
trait SimpleUnigramWordDistReader extends WordDistReader {
  /**
   * Initial size of the internal DynamicArray objects; an optimization.
   */
  protected val initial_dynarr_size = 1000
  /**
   * Internal DynamicArray holding the keys (canonicalized words).
   */
  protected val keys_dynarr =
    new DynamicArray[String](initial_alloc = initial_dynarr_size)
  /**
   * Internal DynamicArray holding the values (word counts).
   */
  protected val values_dynarr =
    new DynamicArray[Int](initial_alloc = initial_dynarr_size)
  /**
   * Set of the raw, uncanonicalized words seen, to check that an
   * uncanonicalized word isn't seen twice. (Canonicalized words may very
   * well occur multiple times.)
   */
  protected val raw_keys_set = mutable.Set[String]()

  /**
   * Called each time a word is seen.  This can accept or reject the word
   * (e.g. based on whether the count is high enough or the word is in
   * a stopwords list), and optionally change the word into something else
   * (e.g. the lowercased version or a generic -OOV-).
   *
   * @param word Raw word seen
   * @param count Raw count for the word
   * @return A modified form of the word, or None to reject the word.
   */
  def canonicalize_accept_word(doc: GenericDistDocument,
    word: String, count: Int): Option[String]

  def parse_counts(doc: GenericDistDocument, countstr: String) {
    keys_dynarr.clear()
    values_dynarr.clear()
    raw_keys_set.clear()
    val wordcounts = countstr.split(" ")
    for (wordcount <- wordcounts) yield {
      val split_wordcount = wordcount.split(":", -1)
      if (split_wordcount.length != 2)
        throw FileFormatException(
          "For unigram counts, items must be of the form WORD:COUNT, but %s seen"
          format wordcount)
      val Array(word, strcount) = split_wordcount
      if (word.length == 0)
        throw FileFormatException(
          "For unigram counts, WORD in WORD:COUNT must not be empty, but %s seen"
          format wordcount)
      val count = strcount.toInt
      if (raw_keys_set contains word)
        throw FileFormatException(
          "Word %s seen twice in same counts list" format word)
      raw_keys_set += word
      val opt_canon_word =
        canonicalize_accept_word(doc,
          DistDocument.decode_word_for_counts_field(word), count)
      if (opt_canon_word != None) {
        keys_dynarr += opt_canon_word.get
        values_dynarr += count
      }
    }
  }

  var seen_documents = new scala.collection.mutable.HashSet[String]()

  def initialize_distribution(doc: GenericDistDocument, countstr: String,
      is_training_set: Boolean) {
    parse_counts(doc, countstr)
    // Now set the distribution on the document; but don't use the test
    // set's distributions in computing global smoothing values and such.
    var first_time_document_seen = !seen_documents.contains(doc.title)
    set_unigram_word_dist(doc, keys_dynarr.array, values_dynarr.array,
      keys_dynarr.length, is_training_set && first_time_document_seen)
    seen_documents += doc.title
  }

  def set_unigram_word_dist(doc: GenericDistDocument,
      keys: Array[String], values: Array[Int], num_words: Int,
      is_training_set: Boolean)
}

/**
 * General factory for UnigramWordDist distributions.
 */ 
abstract class UnigramWordDistFactory extends
    WordDistFactory with SimpleUnigramWordDistReader {
  def canonicalize_accept_word(doc: GenericDistDocument, raw_word: String,
      count: Int) = {
    val lword = maybe_lowercase(doc, raw_word)
    /* minimum_word_count (--minimum-word-count) currently handled elsewhere.
       FIXME: Perhaps should be handled here. */
    if (!is_stopword(doc, lword))
      Some(lword)
    else
      None
  }
}
<|MERGE_RESOLUTION|>--- conflicted
+++ resolved
@@ -85,11 +85,7 @@
       for ((word, count) <- counts.toSeq.sortWith(_._2 > _._2).view(0, num_words_to_print))
       yield "%s=%s" format (unmemoize_string(word), count) 
     val words = (items mkString " ") + (if (need_dots) " ..." else "")
-<<<<<<< HEAD
     "UnigramWordDist(%d types, %s tokens%s%s, %s)" format (
-=======
-    "UnigramWordDist(%d types, %f tokens%s%s, %s)" format (
->>>>>>> 11a45e42
         num_word_types, num_word_tokens, innerToString, finished_str, words)
   }
 
