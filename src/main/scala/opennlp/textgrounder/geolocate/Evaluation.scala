--- conflicted
+++ resolved
@@ -313,130 +313,6 @@
   }
 }
 
-<<<<<<< HEAD
-class SphereGroupedGeolocateDocumentEvalStats(
-  driver_stats: ExperimentDriverStats,
-  cell_grid: SphereCellGrid,
-  results_by_range: Boolean
-) extends GroupedGeolocateDocumentEvalStats[
-  SphereCoord, SphereDocument, SphereCell](
-  driver_stats, cell_grid, results_by_range) {
-  type BasicEvalStatsType = SphereGeolocateDocumentEvalStats
-  type DocumentEvaluationResultType = SphereDocumentEvaluationResult
-  override def create_stats(prefix: String) =
-    new SphereGeolocateDocumentEvalStats(driver_stats, prefix)
-
-  val docs_by_degree_dist_to_true_center =
-    docmap("degree_dist_to_true_center")
-
-  val docs_by_degree_dist_to_pred_center =
-    new DoubleTableByRange(dist_fractions_for_error_dist,
-      create_stats_for_range("degree_dist_to_pred_center", _))
-
-  override def record_one_result(stats: BasicEvalStatsType,
-      res: DocumentEvaluationResultType) {
-    stats.record_result(res.true_rank, res.pred_truedist, res.pred_degdist)
-  }
-
-  override def record_one_oracle_result(stats: BasicEvalStatsType,
-      res: DocumentEvaluationResultType) {
-    stats.record_oracle_result(res.true_truedist, res.true_degdist)
-  }
-
-  override def record_result_by_range(res: DocumentEvaluationResultType) {
-    super.record_result_by_range(res)
-
-    /* FIXME: This code specific to MultiRegularCellGrid is kind of ugly.
-       Perhaps it should go elsewhere.
-
-       FIXME: Also note that we don't actually make use of the info we
-       record here. See below.
-     */
-    if (cell_grid.isInstanceOf[MultiRegularCellGrid]) {
-      val multigrid = cell_grid.asInstanceOf[MultiRegularCellGrid]
-
-      /* For distance to center of true cell, which will be small (no more
-         than width_of_multi_cell * size-of-tiling-cell); we convert to
-         fractions of tiling-cell size and record in ranges corresponding
-         to increments of 0.25 (see above). */
-      /* True distance (in both km and degrees) as a fraction of
-         cell size */
-      val frac_true_truedist = res.true_truedist / multigrid.km_per_cell
-      val frac_true_degdist = res.true_degdist / multigrid.degrees_per_cell
-      /* Round the fractional distances to multiples of
-         dist_fraction_increment */
-      val fracinc = dist_fraction_increment
-      val rounded_frac_true_truedist =
-        fracinc * floor(frac_true_degdist / fracinc)
-      val rounded_frac_true_degdist =
-        fracinc * floor(frac_true_degdist / fracinc)
-      docs_by_true_dist_to_true_center(rounded_frac_true_truedist).
-        record_result(res.true_rank, res.pred_truedist, res.pred_degdist)
-      docs_by_degree_dist_to_true_center(rounded_frac_true_degdist).
-        record_result(res.true_rank, res.pred_truedist, res.pred_degdist)
-
-      /* For distance to center of predicted cell, which may be large, since
-         predicted cell may be nowhere near the true cell.  Again we convert
-         to fractions of tiling-cell size and record in the ranges listed in
-         dist_fractions_for_error_dist (see above). */
-      /* Predicted distance (in both km and degrees) as a fraction of
-         cell size */
-      val frac_pred_truedist = res.pred_truedist / multigrid.km_per_cell
-      val frac_pred_degdist = res.pred_degdist / multigrid.degrees_per_cell
-      docs_by_true_dist_to_pred_center.get_collector(frac_pred_truedist).
-        record_result(res.true_rank, res.pred_truedist, res.pred_degdist)
-      docs_by_degree_dist_to_pred_center.get_collector(frac_pred_degdist).
-        record_result(res.true_rank, res.pred_truedist, res.pred_degdist)
-     } else if (cell_grid.isInstanceOf[KdTreeCellGrid]) {
-       // for kd trees, we do something similar to above, but round to the nearest km...
-       val kdgrid = cell_grid.asInstanceOf[KdTreeCellGrid]
-       docs_by_true_dist_to_true_center(round(res.true_truedist)).
-         record_result(res.true_rank, res.pred_truedist, res.pred_degdist)
-       docs_by_degree_dist_to_true_center(round(res.true_degdist)).
-         record_result(res.true_rank, res.pred_truedist, res.pred_degdist)
-    }
-  }
-
-  override def output_results_by_range() {
-    super.output_results_by_range()
-    errprint("")
-
-    if (cell_grid.isInstanceOf[MultiRegularCellGrid]) {
-      val multigrid = cell_grid.asInstanceOf[MultiRegularCellGrid]
-
-      for (
-        (frac_truedist, obj) <-
-          docs_by_true_dist_to_true_center.toSeq sortBy (_._1)
-      ) {
-        val lowrange = frac_truedist * multigrid.km_per_cell
-        val highrange = ((frac_truedist + dist_fraction_increment) *
-          multigrid.km_per_cell)
-        errprint("")
-        errprint("Results for documents where distance to center")
-        errprint("  of true cell in km is in the range [%.2f,%.2f):",
-          lowrange, highrange)
-        obj.output_results()
-      }
-      errprint("")
-      for (
-        (frac_degdist, obj) <-
-          docs_by_degree_dist_to_true_center.toSeq sortBy (_._1)
-      ) {
-        val lowrange = frac_degdist * multigrid.degrees_per_cell
-        val highrange = ((frac_degdist + dist_fraction_increment) *
-          multigrid.degrees_per_cell)
-        errprint("")
-        errprint("Results for documents where distance to center")
-        errprint("  of true cell in degrees is in the range [%.2f,%.2f):",
-          lowrange, highrange)
-        obj.output_results()
-      }
-    }
-  }
-}
-
-=======
->>>>>>> 78b0432b
 /////////////////////////////////////////////////////////////////////////////
 //                             Main evaluation code                        //
 /////////////////////////////////////////////////////////////////////////////
@@ -527,235 +403,6 @@
   val pred_truedist = document.distance_to_coord(pred_center)
 }
 
-<<<<<<< HEAD
-class SphereDocumentEvaluationResult(
-  document: SphereDocument,
-  pred_cell: SphereCell,
-  true_rank: Int
-) extends DocumentEvaluationResult[SphereCoord, SphereDocument, SphereCell](
-  document, pred_cell, true_rank
-) {
-  val true_degdist = document.degree_distance_to_coord(true_center)
-  val pred_degdist = document.degree_distance_to_coord(pred_center)
-}
-
-
-/**
-  Class to do document geolocating on documents from the document data, in
-  the dev or test set.
- */
-class InternalGeolocateDocumentEvaluator(
-  strategy: SphereGeolocateDocumentStrategy,
-  stratname: String,
-  driver: GeolocateDocumentTypeDriver
-) extends SphereGeolocateDocumentEvaluator(strategy, stratname, driver) {
-
-  type EvalDocumentType = SphereDocument
-  type EvalResultType = SphereDocumentEvaluationResult
-
-  def iter_documents(filehand: FileHandler, filename: String) = {
-    assert(filename == null)
-    for (doc <- driver.document_table.documents_by_split(driver.params.eval_set))
-      yield doc
-  }
-
-  //title = None
-  //words = []
-  //for line in openr(filename, errors="replace"):
-  //  if (rematch("Article title: (.*)$", line))
-  //    if (title != null)
-  //      yield (title, words)
-  //    title = m_[1]
-  //    words = []
-  //  else if (rematch("Link: (.*)$", line))
-  //    args = m_[1].split('|')
-  //    truedoc = args[0]
-  //    linkword = truedoc
-  //    if (len(args) > 1)
-  //      linkword = args[1]
-  //    words.append(linkword)
-  //  else:
-  //    words.append(line)
-  //if (title != null)
-  //  yield (title, words)
-
-  override def would_skip_document(document: EvalDocumentType, doctag: String) = {
-    if (document.dist == null) {
-      // This can (and does) happen when --max-time-per-stage is set,
-      // so that the counts for many documents don't get read in.
-      if (driver.params.max_time_per_stage == 0.0 && driver.params.num_training_docs == 0)
-        warning("Can't evaluate document %s without distribution", document)
-      true
-    } else false
-  }
-
-  def evaluate_document(document: EvalDocumentType, doctag: String):
-      EvalResultType = {
-    if (would_skip_document(document, doctag)) {
-      evalstats.increment_counter("documents.skipped")
-      return null
-    }
-    assert(document.dist.finished)
-    val true_cell =
-      strategy.cell_grid.find_best_cell_for_coord(document.coord)
-    if (debug("lots") || debug("commontop")) {
-      val naitr = true_cell.word_dist_wrapper.num_docs_for_word_dist
-      errprint("Evaluating document %s with %s word-dist documents in true cell",
-        document, naitr)
-    }
-
-    /* That is:
-
-       pred_cells = List of predicted cells, from best to worst; each list
-          entry is actually a tuple of (cell, score) where lower scores
-          are better
-       true_rank = Rank of true cell among predicted cells
-     */
-    val (pred_cells, true_rank) =
-      if (driver.params.oracle_results)
-        (Array((true_cell, 0.0)), 1)
-      else {
-        def get_computed_results() = {
-          val cells = strategy.return_ranked_cells(document.dist).toArray
-          var rank = 1
-          var broken = false
-          breakable {
-            for ((cell, value) <- cells) {
-              if (cell eq true_cell) {
-                broken = true
-                break
-              }
-              rank += 1
-            }
-          }
-          if (!broken)
-            rank = 1000000000
-          (cells, rank)
-        }
-
-        get_computed_results()
-      }
-    val result =
-      new SphereDocumentEvaluationResult(document, pred_cells(0)._1, true_rank)
-
-    if (debug("all-scores")) {
-      for (((cell, value), index) <- pred_cells.zipWithIndex) {
-        errprint("%s: %6d: Cell at %s: score = %g", doctag, index + 1,
-          cell.describe_indices(), value)
-      }
-    }
-    val want_indiv_results =
-      !driver.params.oracle_results && !driver.params.no_individual_results
-    evalstats.record_result(result)
-    if (result.num_docs_in_true_cell == 0) {
-      evalstats.increment_counter("documents.no_training_documents_in_cell")
-    }
-    if (want_indiv_results) {
-      errprint("%s:Document %s:", doctag, document)
-      // errprint("%s:Document distribution: %s", doctag, document.dist)
-      errprint("%s:  %d types, %f tokens",
-        doctag, document.dist.num_word_types, document.dist.num_word_tokens)
-      errprint("%s:  true cell at rank: %s", doctag, true_rank)
-      errprint("%s:  true cell: %s", doctag, result.true_cell)
-      for (i <- 0 until 5) {
-        errprint("%s:  Predicted cell (at rank %s): %s",
-          doctag, i + 1, pred_cells(i)._1)
-      }
-      errprint("%s:  Distance %.2f km to true cell center at %s",
-        doctag, result.true_truedist, result.true_center)
-      errprint("%s:  Distance %.2f km to predicted cell center at %s",
-        doctag, result.pred_truedist, result.pred_center)
-      assert(doctag(0) == '#')
-      if (debug("gridrank") ||
-        (debuglist("gridrank") contains doctag.drop(1))) {
-        val grsize = debugval("gridranksize").toInt
-        if (!true_cell.isInstanceOf[MultiRegularCell])
-          warning("Can't output ranking grid, cell not of right type")
-        else {
-          strategy.cell_grid.asInstanceOf[MultiRegularCellGrid].
-            output_ranking_grid(
-              pred_cells.asInstanceOf[Seq[(MultiRegularCell, Double)]],
-              true_cell.asInstanceOf[MultiRegularCell], grsize)
-        }
-      }
-    }
-
-    return result
-  }
-}
-
-class TitledDocumentResult extends EvaluationResult {
-}
-
-/**
- * A class for geolocation where each test document is a chapter in a book
- * in the PCL Travel corpus.
- */
-class PCLTravelGeolocateDocumentEvaluator(
-  strategy: SphereGeolocateDocumentStrategy,
-  stratname: String,
-  driver: GeolocateDocumentTypeDriver
-) extends SphereGeolocateDocumentEvaluator(strategy, stratname, driver) {
-  case class TitledDocument(
-    title: String, text: String) extends EvaluationDocument 
-  type EvalDocumentType = TitledDocument
-  type EvalResultType = TitledDocumentResult
-
-  def iter_documents(filehand: FileHandler, filename: String) = {
-
-    val dom = try {
-      // On error, just return, so that we don't have problems when called
-      // on the whole PCL corpus dir (which includes non-XML files).
-      // FIXME!! Needs to use the FileHandler somehow for Hadoop access.
-      xml.XML.loadFile(filename)
-    } catch {
-      case _ => {
-        warning("Unable to parse XML filename: %s", filename)
-        null
-      }
-    }
-
-    if (dom == null) Seq[TitledDocument]()
-    else for {
-      chapter <- dom \\ "div" if (chapter \ "@type").text == "chapter"
-      val (heads, nonheads) = chapter.child.partition(_.label == "head")
-      val headtext = (for (x <- heads) yield x.text) mkString ""
-      val text = (for (x <- nonheads) yield x.text) mkString ""
-      //errprint("Head text: %s", headtext)
-      //errprint("Non-head text: %s", text)
-    } yield TitledDocument(headtext, text)
-  }
-
-  def evaluate_document(doc: TitledDocument, doctag: String) = {
-    val dist = driver.word_dist_factory.create_word_dist()
-    val the_stopwords =
-      if (driver.params.include_stopwords_in_document_dists) Set[String]()
-      else driver.stopwords
-    for (text <- Seq(doc.title, doc.text)) {
-      dist.add_document(split_text_into_words(text, ignore_punc = true),
-        ignore_case = !driver.params.preserve_case_words,
-        stopwords = the_stopwords)
-    }
-    dist.finish(minimum_word_count = driver.params.minimum_word_count)
-    val cells = strategy.return_ranked_cells(dist)
-    errprint("")
-    errprint("Document with title: %s", doc.title)
-    val num_cells_to_show = 5
-    for ((rank, cellval) <- (1 to num_cells_to_show) zip cells) {
-      val (cell, vall) = cellval
-      if (debug("pcl-travel")) {
-        errprint("  Rank %d, goodness %g:", rank, vall)
-        errprint(cell.struct().toString) // indent=4
-      } else
-        errprint("  Rank %d, goodness %g: %s", rank, vall, cell.shortstr())
-    }
-
-    new TitledDocumentResult()
-  }
-}
-
-=======
->>>>>>> 78b0432b
 abstract class EvaluationOutputter {
   def evaluate_and_output_results(filehand: FileHandler,
     files: Iterable[String]): Unit
