///////////////////////////////////////////////////////////////////////////////
//  Copyright (C) 2010 Taesun Moon, The University of Texas at Austin
//
//  Licensed under the Apache License, Version 2.0 (the "License");
//  you may not use this file except in compliance with the License.
//  You may obtain a copy of the License at
//
//      http://www.apache.org/licenses/LICENSE-2.0
//
//  Unless required by applicable law or agreed to in writing, software
//  distributed under the License is distributed on an "AS IS" BASIS,
//  WITHOUT WARRANTIES OR CONDITIONS OF ANY KIND, either express or implied.
//  See the License for the specific language governing permissions and
//  limitations under the License.
///////////////////////////////////////////////////////////////////////////////
package opennlp.textgrounder.textstructs;

import edu.stanford.nlp.ie.crf.*;
import edu.stanford.nlp.ling.CoreAnnotations.*;

import java.io.*;
import java.util.ArrayList;
import java.util.List;
import java.util.Properties;

import opennlp.textgrounder.util.*;

/**
 * Class that reads raw text from a file, runs it through a named-entity
 * recognizer (NER) to split the text into tokens and identify which tokens are
 * locations (toponyms), and extract the resulting tokens and their properties
 * (e.g. whether toponym, stopword, etc.), adding them to a TokenArrayBuffer
 * (which sequentially accumulates tokens across multiple documents).
 * 
 * Multi-word location tokens (e.g. New York) are joined by the code below into
 * a single token.
 * 
 * Actual processing of a file is done in the processFile() method.
 * 
 * FIXME: This code is specific to the Stanford NER. Code to interface to
 * different NER's should be abstracted into separate classes.
 * 
 * @author
 */
public class TextProcessor {

    /**
     * NER system. This uses the Stanford NER system {@link TO COME}.
     */
    public CRFClassifier classifier;
    /**
     * Table of words and indexes.
     */
    protected Lexicon lexicon;
    /**
     * the index (or offset) of the current document being
     * examined
     */
    protected int currentDoc = 0;
    /**
     * The number of paragraphs to treat as a single document.
     */
    protected final int parAsDocSize;

    /**
     * Constructor only to be used with derived classes
     * 
     * @param lexicon
     * @throws ClassCastException
     * @throws IOException
     * @throws ClassNotFoundException
     */
    protected TextProcessor(Lexicon lexicon) throws ClassCastException,
          IOException, ClassNotFoundException {
        parAsDocSize = Integer.MAX_VALUE;
        Properties myClassifierProperties = new Properties();
        classifier = new CRFClassifier(myClassifierProperties);
        classifier.loadClassifier(Constants.STANFORD_NER_HOME + "/classifiers/ner-eng-ie.crf-3-all2008-distsim.ser.gz");
        this.lexicon = lexicon;
    }

    /**
     * Default constructor. Instantiate CRFClassifier.
     * 
     * @param lexicon lookup table for words and indexes
     * @param parAsDocSize number of paragraphs to use as single document. if
     * set to 0, it will process an entire file intact.
     */
    public TextProcessor(Lexicon lexicon, int parAsDocSize) throws
          ClassCastException, IOException, ClassNotFoundException {
        Properties myClassifierProperties = new Properties();
        classifier = new CRFClassifier(myClassifierProperties);
        classifier.loadClassifier(Constants.STANFORD_NER_HOME + "/classifiers/ner-eng-ie.crf-3-all2008-distsim.ser.gz");

        this.lexicon = lexicon;
        if (parAsDocSize == 0) {
            this.parAsDocSize = Integer.MAX_VALUE;
        } else {
            this.parAsDocSize = parAsDocSize;
        }
    }

    /**
     * Constructor only for classes which either specify their own classifier,
     * or those which override and use the NullClassifier, which does not
     * do any named entity recognition.
     * 
     * @param classifier named entity recognition system
     * @param lexicon lookup table for words and indexes
     * @param parAsDocSize number of paragraphs to use as single document. if
     * set to 0, it will process an entire file intact.
     * @throws ClassCastException
     * @throws IOException
     * @throws ClassNotFoundException
     */
    public TextProcessor(CRFClassifier classifier, Lexicon lexicon,
          int parAsDocSize) throws ClassCastException, IOException,
          ClassNotFoundException {
        this.classifier = classifier;
        this.lexicon = lexicon;
        if (parAsDocSize == 0) {
            this.parAsDocSize = Integer.MAX_VALUE;
        } else {
            this.parAsDocSize = parAsDocSize;
        }
    }

    /**
     * Identify toponyms and populate lexicon from input file.
     * 
     * This method only splits any incoming document into smaller 
     * subdocuments based on Lexicon.parAsDocSize. The actual work of
     * identifying toponyms, converting tokens to indexes, and populating
     * arrays is handled in processText.
     * 
     * @param locationOfFile Path to input. Must be a single file.
     * @param tokenArrayBuffer Buffer that holds the array of token indexes,
     * document indexes, and the toponym indexes.
     * @param stopwordList table that contains the list of stopwords. if
     * this is an instance of NullStopwordList, it will return false
     * through stopwordList.isStopWord for every string token examined
     * (i.e. the token is not a stopword).
     * @throws FileNotFoundException
     * @throws IOException
     */
    public void processFile(String locationOfFile,
          TokenArrayBuffer tokenArrayBuffer) throws
          FileNotFoundException, IOException {

        BufferedReader textIn = new BufferedReader(new FileReader(locationOfFile));
        System.out.println("Extracting toponym indices from " + locationOfFile + " ...");

        String curLine = null;
        StringBuffer buf = new StringBuffer();
        int counter = 1;
        System.err.print("Processing document:" + currentDoc + ",");
        while (true) {
            curLine = textIn.readLine();
            if (curLine == null || curLine.equals("")) {
                break;
            }
            buf.append(curLine.replaceAll("[<>]", "").replaceAll("&", "and"));
            buf.append(" ");

            if (counter < parAsDocSize) {
                counter++;
            } else {
                processText(buf.toString(), tokenArrayBuffer);

                buf = new StringBuffer();
                currentDoc += 1;
                counter = 1;
                System.err.print(currentDoc + ",");
            }
        }

        /**
         * Add last lines if they have not been processed and added
         */
        if (counter > 1) {
            processText(buf.toString(), tokenArrayBuffer);
            System.err.print(currentDoc + ",");
        }
        System.err.println();

        assert (tokenArrayBuffer.toponymArrayList.size() == tokenArrayBuffer.wordArrayList.size());
    }

    /**
     * Split `text' into tokens (potentially multi-word). Determine whether each
     * token is a toponym and whether it's a stopword (using `stopwordList').
     * Add each token along with its properties (e.g. whether toponym, stopword,
     * etc.) to `tokenArrayBuffer', which is a sequential list of all tokens
     * seen in all documents processed.
     * 
     * FIXME: This code is specific to the Stanford NER. Code to interface to
     * different NER's should be abstracted into separate classes.
     * 
     * First, the entire input string in `text' is passed to the NER classifier.
     * This splits the text into tokens and determines which ones are toponyms.
     * The output of the classifier will be of the form
     * <p>
     * token/LABEL token/LABELpunctuation/LABEL token/LABEL ...
     * </p>
     * Here's an example:
     * <p>
     * I/O complained/O to/O Microsoft/ORGANIZATION about/O Bill/PERSON
     * Gates/PERSON ./O They/O told/O me/O to/O see/O the/O mayor/O of/O
     * New/LOCATION York/LOCATION ./O
     * </p>
     * 
     * FIXME: The code below, and the first example above, indicates that
     * punctuation is joined to a preceding token without whitespace. The second
     * example (from the Stanford NER FAQ at
     * `http://nlp.stanford.edu/software/crf-faq.shtml') indicates otherwise.
     * What's really going on?
     * 
     * If LABEL is `LOCATION', it is processed as a toponym or as a multiword
     * toponym if necessary. Any word that is not identified as a toponym is
     * processed as a regular token. Note that multi-word locations are output
     * as separate tokens (e.g. "New York" in the above example), but we combine
     * them into a single token.
     * 
     * When adding tokens and toponyms, all LABELs and the preceding slashes are
     * removed and the token is lowercased before being added to the lexicon and
     * to `tokenArrayBuffer'.
     * 
     * This method also adds to a sequence of document indexes and toponym
     * indexes maintained in evalTokenArrayBuffer. The sequences of token,
     * document and toponym indexes are of the same size so that they are
     * coindexed. The toponym sequence is slightly different from the other
     * sequences in that it is only populated by ones and zeros. If the current
     * toponym index is one, it means the current token is a toponym. If it is
     * zero, the current token is not a toponym.
     * 
     * @param text
     *            StringBuffer of input to be processed. This should always be
     *            space delimited raw text.
     * @param tokenArrayBuffer
     *            buffer that holds the array of token indexes, document
     *            indexes, and the toponym indexes.
     * @param stopwordList
     *            table that contains the list of stopwords. if this is an
     *            instance of NullStopwordList, it will return false through
     *            stopwordList.isStopWord for every string token examined (i.e.
     *            the token is not a stopword).
     * @param currentDoc
     */
<<<<<<< HEAD
    public void processText(String text, TokenArrayBuffer tokenArrayBuffer) {
=======
    public void processText(String text, TokenArrayBuffer tokenArrayBuffer,
            StopwordList stopwordList) {
>>>>>>> 1bdb57a8

        /* Get NER output */
        String nerOutput = classifier.classifyToString(text);

        /*
         * Split NER output into space-separated "tokens" (may not correspond
         * with the tokens we store into TokenArrayBuffer, see above)
         */
        String[] tokens = nerOutput.replaceAll("-[LR]RB-", "").split(" ");
        int toponymStartIndex = -1;
        int toponymEndIndex = -1;

        /* For each NER "token", process it */
        for (int i = 0; i < tokens.length; i++) {
            String token = tokens[i];
            int wordidx = 0;
            boolean isLocationToken = token.contains("/LOCATION");
            if (isLocationToken) {
                /*
                 * We've seen a location token. We have to deal with multi-word
                 * location tokens, so if we see a location token, don't add it
                 * yet to the TokenArrayBuffer, just remember the position
                 */
                if (toponymStartIndex == -1) {
                    toponymStartIndex = i;
                }
                /*
                 * Handle location tokens ending in /O (?)
                 * 
                 * FIXME: When does this happen? Does the output really include
                 * tokens like `foo/LOCATION/O' ?
                 */
                if (token.endsWith("/O")) {
                    toponymEndIndex = i + 1;
                    String cur = StringUtil.join(tokens, " ",
                            toponymStartIndex, toponymEndIndex, "/")
                            .toLowerCase();
                    wordidx = lexicon.addWord(cur);
                    tokenArrayBuffer.addElement(wordidx, currentDoc, 1);

                    toponymStartIndex = -1;
                    toponymEndIndex = -1;
                }
            } else if (toponymStartIndex != -1) {
                /*
                 * We've seen a non-location token, and there was a location
                 * token before us. Add both the location (potentially
                 * multi-word) and the current non-location token.
                 */
                toponymEndIndex = i;
                /**
                 * Add the toponym that spans from toponymStartIndex to
                 * toponymEndIndex. This does not include the current token
                 */
                String cur = StringUtil.join(tokens, " ", toponymStartIndex,
                        toponymEndIndex, "/").toLowerCase();
                wordidx = lexicon.addWord(cur);
                tokenArrayBuffer.addElement(wordidx, currentDoc, 1);

                /**
                 * Add the current token.
                 * 
                 * According to the code below, multiple non-word tokens can be
                 * joined together without spaces, e.g. 'here/O/./O'.
                 * 
                 * See comment above.
                 */
                List<String> subtokes = retrieveWords(token);
                for (String subtoke : subtokes) {
                    if (!subtoke.isEmpty()) {
                        subtoke = subtoke.trim().toLowerCase();
                        wordidx = lexicon.addWord(subtoke);
<<<<<<< HEAD
                        tokenArrayBuffer.addElement(wordidx, currentDoc, 0);
=======
                        tokenArrayBuffer.addElement(wordidx, currentDoc, 0,
                                isstop);
>>>>>>> 1bdb57a8
                    }
                }

                toponymStartIndex = -1;
                toponymEndIndex = -1;
            } else {
                /*
                 * A non-location token, no location token preceding. Just add
                 * it.
                 * 
                 * FIXME: Duplicated code.
                 */
                List<String> subtokes = retrieveWords(token);
                for (String subtoke : subtokes) {
                    if (!subtoke.isEmpty()) {
                        subtoke = subtoke.trim().toLowerCase();
                        wordidx = lexicon.addWord(subtoke);
<<<<<<< HEAD
                        tokenArrayBuffer.addElement(wordidx, currentDoc, 0);
=======
                        tokenArrayBuffer.addElement(wordidx, currentDoc, 0,
                                isstop);
>>>>>>> 1bdb57a8
                    }
                }
            }
        }

        // case where toponym ended at very end of document:
        if (toponymStartIndex != -1) {
<<<<<<< HEAD
            int wordidx = lexicon.addWord(StringUtil.join(tokens, " ", toponymStartIndex, toponymEndIndex, "/"));
            tokenArrayBuffer.addElement(wordidx, currentDoc, 1);
=======
            int wordidx = lexicon.addWord(StringUtil.join(tokens, " ",
                    toponymStartIndex, toponymEndIndex, "/"));
            tokenArrayBuffer.addElement(wordidx, currentDoc, 1, 0);
>>>>>>> 1bdb57a8
        }
    }

    /**
     * Find the non-label tokens in a single string with multiple tokens that
     * does not have whitespace boundaries.
     * 
     * FIXME: Duplicated functionality with two-arg version of function below.
     * 
     * @param token
     * @return
     */
    protected List<String> retrieveWords(String token) {
        String[] sarray = token.split("(/LOCATION|/PERSON|/ORGANIZATION|/O)");
        List<String> valid_tokens = new ArrayList<String>();
        for (String cur : sarray) {
            if (!cur.matches("^\\W*$")) {
                valid_tokens.add(cur);
            }
        }
        return valid_tokens;
    }

    /**
     * Retrieve first string of alphanumeric elements in an array of strings.
     *
     * The Stanford NER will add multiple /O, /LOCATION, /PERSON etc. tags to
     * a single token if it includes punctuation (though there might be other
     * character types that trigger the NER system to add multiple tags). We
     * take this token with multiple tags and split it on the slashes. This
     * method will find the first string that includes only characters
     * that fit the regex <p>^\\W*$</p>. If no such string is found, it
     * returns the empty string "".
     *
     * @param sarray Array of strings.
     * @param idx Index value in array of strings to examine
     * @return String that has only alphanumeric characters
     */
    protected String retrieveWords(String[] sarray, int idx) {
        String cur = null;
        try {
            cur = sarray[idx];
        } catch (ArrayIndexOutOfBoundsException e) {
            return "";
        }

        if (idx != 0 && cur.startsWith("O")) {
            cur = cur.substring(1);
        }

        if (!cur.matches("^\\W*$")) {
            return cur;
        } else {
            return retrieveWords(sarray, idx + 1);
        }
    }
}<|MERGE_RESOLUTION|>--- conflicted
+++ resolved
@@ -246,12 +246,7 @@
      *            the token is not a stopword).
      * @param currentDoc
      */
-<<<<<<< HEAD
     public void processText(String text, TokenArrayBuffer tokenArrayBuffer) {
-=======
-    public void processText(String text, TokenArrayBuffer tokenArrayBuffer,
-            StopwordList stopwordList) {
->>>>>>> 1bdb57a8
 
         /* Get NER output */
         String nerOutput = classifier.classifyToString(text);
@@ -324,12 +319,7 @@
                     if (!subtoke.isEmpty()) {
                         subtoke = subtoke.trim().toLowerCase();
                         wordidx = lexicon.addWord(subtoke);
-<<<<<<< HEAD
                         tokenArrayBuffer.addElement(wordidx, currentDoc, 0);
-=======
-                        tokenArrayBuffer.addElement(wordidx, currentDoc, 0,
-                                isstop);
->>>>>>> 1bdb57a8
                     }
                 }
 
@@ -347,12 +337,7 @@
                     if (!subtoke.isEmpty()) {
                         subtoke = subtoke.trim().toLowerCase();
                         wordidx = lexicon.addWord(subtoke);
-<<<<<<< HEAD
                         tokenArrayBuffer.addElement(wordidx, currentDoc, 0);
-=======
-                        tokenArrayBuffer.addElement(wordidx, currentDoc, 0,
-                                isstop);
->>>>>>> 1bdb57a8
                     }
                 }
             }
@@ -360,14 +345,8 @@
 
         // case where toponym ended at very end of document:
         if (toponymStartIndex != -1) {
-<<<<<<< HEAD
             int wordidx = lexicon.addWord(StringUtil.join(tokens, " ", toponymStartIndex, toponymEndIndex, "/"));
             tokenArrayBuffer.addElement(wordidx, currentDoc, 1);
-=======
-            int wordidx = lexicon.addWord(StringUtil.join(tokens, " ",
-                    toponymStartIndex, toponymEndIndex, "/"));
-            tokenArrayBuffer.addElement(wordidx, currentDoc, 1, 0);
->>>>>>> 1bdb57a8
         }
     }
 
